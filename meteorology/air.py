--- conflicted
+++ resolved
@@ -95,11 +95,7 @@
             constants.CURRENT_AIR_QUALITY_SUMMARY_DATA_TYPES,
         )
 
-<<<<<<< HEAD
-    def get_hourly_summary(self) -> pd.Series:
-=======
     def get_hourly_summary(self) -> pd.DataFrame:
->>>>>>> 0d293c94
         r"""
         Returns a pandas Series of hourly air quality summary
         data at the specified coordinates in the specified units.
@@ -117,11 +113,7 @@
         """
 
         # A string representation of the marine weather summary data types
-<<<<<<< HEAD
-        # seperated by commas as supported for requesting the Web API.
-=======
         # separated by commas as supported for requesting the Web API.
->>>>>>> 0d293c94
         data_types: str = f",".join(constants.HOURLY_AIR_QUALITY_SUMMARY_DATA_TYPES)
 
         return tools.get_periodical_summary(
