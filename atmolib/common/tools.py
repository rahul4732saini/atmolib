r"""
Tools module
------------

This module comprises utility functions and tools supporting other
<<<<<<< HEAD
objects and functionalities throughout the atmolib package.
=======
classes and functions throughout the atmolib package.
>>>>>>> c6662045
"""

from typing import Any
from types import ModuleType

import requests
import numpy as np
import pandas as pd

from . import constants
from ..errors import RequestError


def _request_json(
    api: str, params: dict[str, Any], session: requests.Session | None = None
) -> dict[str, Any]:
    r"""
    Sends a GET request to the supplied API, retrieves the JSON data, and returns it.

    #### Params:
    - api (str): Absolute URL of the API endpoint.
    - params (dict[str, Any]): Necessary parameters for the API request including the
    coordinates of the location, requested data type, etc.
    - session (requests.Session | None): A `requests.Session` object for making the API
    requests. If not provided, the default requests session is used.

    #### Returns:
    - dict[str, Any]: A dictionary containing the JSON response from the API.

    #### Raises:
    - RequestError: If there is an error while requesting the API.
    """

    # The `session` is used as the handler if supplied else the module
    # itself is used to execute the `get` method for data extraction.
    request_handler: requests.Session | ModuleType = session if session else requests

    with request_handler.get(api, params=params) as response:
        results: dict[str, Any] = response.json()

        # Raises a custom RequestError if the response status code is not 200 (OK).
        # The error message is extracted from the API response itself.
        if response.status_code != 200:
            message = results["reason"]

            raise RequestError(response.status_code, message)

    return results


def get_current_data(
    session: requests.Session, api: str, params: dict[str, Any]
) -> int | float:
    r"""
    Base function for current meteorology data extraction from the supplied API.

    This function is intended for internal use within the package and may not be called
    directly by its users. It is exposed publicly for use by other modules within the package.

    #### Params:
    - session (requests.Session): A `requests.Session` object for making the API requests.
    - api (str): Absolute URL of the API endpoint.
    - params (dict[str, str | int]): Necessary parameters for the API request including the
    coordinates of the location, requested data type, etc.

    #### Returns:
    - int | float: Returns the requested current meteorology data.
    """

    if params.get("latitude") is None or params.get("longitude") is None:
        raise KeyError(
            "'latitude' or 'longitude' key not found in the `params` dictionary "
            "to indicate the coordinates of the location."
        )

    if params.get("current") is None:
        raise KeyError(
            "'current' key not found in the `params` dictionary "
            "with the requested meteorology data type."
        )

    results: dict[str, Any] = _request_json(api, params, session)

    # The 'current' key in the `results` dictionary holds
    # all the current meteorology data key-value pairs.
    data: dict[str, Any] = results["current"]

    # Extracts the requested current meteorology data. The key name for the requested
    # data is obtained from the 'current' key in the `params` dictionary. The value
    # associated with this key is returned as the result.
    return data[params["current"]]


def get_periodical_data(
    session: requests.Session, api: str, params: dict[str, Any], dtype=np.float16
) -> pd.Series:
    r"""
    Base function for the periodical (daily/hourly) meteorology data extraction from supplied API.

    This function is intended for internal use within the package and may not be called
    directly by its users. It is exposed publicly for use by other modules within the package.

    #### Params:
    - session (requests.Session): A `requests.Session` object for making the API requests.
    - api (str): Absolute URL of the API endpoint.
    - frequency (str): Frequency of the meteorology data; 'hourly' or 'daily'.
    - params (dict[str, Any]): Necessary parameters for the API request including the
    coordinates of the location, requested data type, etc.
    - dtype: numpy datatype for storing the requested data in a pandas Series efficiently.

    #### Returns:
    - pd.Series: Returns a pandas Series comprising the datetime and periodical meteorology
    data. The index comprises the datetime/date of the corresponding data depending upon the
    frequency in ISO-8601 format (YYYY-MM-DDTHH:MM) or (YYYY-MM-DD).

    #### Raises:
    - ValueError: If `frequency` is assigned to an object other than 'hourly' or 'daily'.
    - KeyError: If 'hourly' key is not found in the `params` dictionary.
    """

    if params.get("latitude") is None or params.get("longitude") is None:
        raise KeyError(
            "'latitude' or 'longitude' key not found in the `params` dictionary "
            "to indicate the coordinates of the location."
        )

    # Iterates through the `params` dictionary searching for the key named after
    # the frequency ('hourly' or 'daily') of the requested data and assigns the key
    # to the `frequency` variable to be used ahead. Raises a KeyError if none is found.
    for key in params:
        if key in ("hourly", "daily"):
            frequency: str = key
            break
    else:
        raise KeyError(
            "Expected 'daily' or 'hourly' parameter in the `params` dictionary; got none."
        )

    results: dict[str, Any] = _request_json(api, params, session)

    # The key corresponding to the supplied `frequency` in the `results` dictionary
    # holds all the periodical meteorology data key-value pairs.
    data: dict[str, Any] = results[frequency]

    # pandas Series comprising datetime and periodical meteorology data. The data is retrieved
    # from the key-value pair named after the requested data type (e.g. temperature_2m,
    # meteorology_code, etc.) in the `data` dictionary.
    series = pd.Series(data[params[frequency]], index=data["time"], dtype=dtype)
    series.index.name = "Date" if frequency == "daily" else "Datetime"

    return series


def get_current_summary(
    session: requests.Session, api: str, params: dict[str, Any], labels: list[str]
) -> pd.Series:
    r"""
    Base function for current meteorology summary data extraction from supplied API.

    This function is intended for internal use within the package and may not be called
    directly by its users. It is exposed publicly for use by other modules within the package.

    #### Params:
    - session (requests.Session): A `requests.Session` object for making the API requests.
    - api (str): Absolute URL of the API endpoint.
    - params (dict[str, str | int]): Necessary parameters for the API request including the
    coordinates of the location, requested data type, etc.
    - labels (list[str]): A list of strings used as index labels for
    the summary data pandas Series object.

    #### Returns:
    - pd.Series: Returns a pandas Series of the current meteorology summary data, comprising
    the index labels being the string representations of the data types.
    """

    if params.get("latitude") is None or params.get("longitude") is None:
        raise KeyError(
            "'latitude' or 'longitude' key not found in the `params` dictionary "
            "to indicate the coordinates of the location."
        )

    if params.get("current") is None:
        raise KeyError(
            "'current' key not found in the `params` dictionary "
            "with the requested weather data types."
        )

    results: dict[str, Any] = _request_json(api, params, session)

    # The 'current' key in the `results` dictionary holds
    # all the current summary data key-value pairs.
    data: dict[str, Any] = results["current"]

    # Removing unnecessary key-values pairs.
    del data["time"], data["interval"]

    return pd.Series(data.values(), index=labels)


def get_periodical_summary(
    session: requests.Session, api: str, params: dict[str, Any], labels: list[str]
) -> pd.DataFrame:
    r"""
    Base function for periodical meteorology summary data extraction from supplied API.

    This function is intended for internal use within the package and may not be called
    directly by its users. It is exposed publicly for use by other modules within the package.

    #### Params:
    - session (requests.Session): A `requests.Session` object for making the API requests.
    - api (str): Absolute URL of the API endpoint.
    - params (dict[str, str | int]): Necessary parameters for the API request including the
    coordinates of the location, requested data type, etc.
    - labels (list[str]): A list of strings used as index labels for
    the summary data pandas Series object.

    #### Returns:
    - pd.Series: Returns a pandas Series of the periodical meteorology summary data, comprising
    the index labels being the string representations of the data types.
    """

    if params.get("latitude") is None or params.get("longitude") is None:
        raise KeyError(
            "'latitude' or 'longitude' key not found in the `params` dictionary "
            "to indicate the coordinates of the location."
        )

    # Iterates through the `params` dictionary searching for the key named after
    # the frequency ('hourly' or 'daily') of the requested data and assigns the key
    # to the `frequency` variable to be used ahead. Raises a KeyError if none is found.
    for key in params:
        if key in ("hourly", "daily"):
            frequency: str = key
            break
    else:
        raise KeyError(
            "Expected 'daily' or 'hourly' parameter in the `params` dictionary, got none."
        )

    results: dict[str, Any] = _request_json(api, params, session)

    # The key corresponding to the supplied `frequency` in the `results`
    # dictionary holds all the current summary data key-value pairs.
    data: dict[str, Any] = results[frequency]

    # Removed the 'time' key-value pair containing the timeline of the summary
    # data to be used as index labels in the summary pandas DataFrame.
    timeline: list[str] = data.pop("time")

    # Creates a pandas DataFrame of the request summary data and modifies the
    # column labels with the supplied column labels in the `labels` list.
    dataframe: pd.DataFrame = pd.DataFrame(data, index=timeline)
    dataframe.columns = pd.Index(labels)

    return dataframe


def get_elevation(lat: int | float, long: int | float) -> float:
    r"""
    Retrieves elevation data from Open-meteo elevation
    API based on the latitude and longitude coordinates.

    #### Params:
        - lat (int | float): latitudinal coordinates of the location.
        - long (int | float): longitudinal coordinates of the location.

    #### Raises:
        - ValueError: If `lat` or `long` are not integers or floating point numbers.

    #### Returns:
        - float: Returns the elevation at the supplied coordinates in meters(m).

    #### Example:
        >>> altitude = get_elevation(26.91, 32.89)
        >>> print(altitude)
        300.0  # Example elevation value in meters
    """

    if not -90 <= lat <= 90:
        raise ValueError(
            "`lat` must be an integer or floating point number between -90 and 90."
        )

    if not -180 <= long <= 180:
        raise ValueError(
            "`long` must be an integer or floating point number between -180 and 180."
        )

    params: dict[str, int | float] = {"latitude": lat, "longitude": long}
    results: dict[str, Any] = _request_json(constants.ELEVATION_API, params)

    # Extracts the elevation data from the 'elevation' key-value pair in the `results` dictionary.
    (elevation,) = results["elevation"]

    return elevation


def get_city_details(name: str, count: int = 5) -> list[dict[str, Any]] | None:
    r"""
    Retrieves the city details from Open-meteo geocoding API based on the city name.

    #### Params:
        - name (str): The name of the city to retrieve details for.
        - count (int): The number of results to be shown; must be an integer between 1 and 20.

    #### Returns:
        - list[dict[str, Any]] | None: Returns a list of dictionaries containing details of the city.
        Each dictionary represents a result, containing various information about the city. None is
        returned if no cities corresponding to the supplied name are found in the database.

    #### Raises:
        - ValueError: If `count` is not a positive integer.
    """

    if count not in range(1, 21):
        raise ValueError("`count` must be an integer between 1 and 20.")

    params: dict[str, str | int] = {"name": name, "count": count}
    results: dict[str, Any] = _request_json(constants.GEOCODING_API, params)

    # Extracts city details from the 'results' key-value pair in the `results` dictionary.
    # The key-value pair is only present if cities with matching names are found in the
    # Open-Meteo database. None is assigned and returned if matching cities are not found.
    details: list[dict[str, Any]] | None = results.get("results")

    return details<|MERGE_RESOLUTION|>--- conflicted
+++ resolved
@@ -3,11 +3,7 @@
 ------------
 
 This module comprises utility functions and tools supporting other
-<<<<<<< HEAD
-objects and functionalities throughout the atmolib package.
-=======
 classes and functions throughout the atmolib package.
->>>>>>> c6662045
 """
 
 from typing import Any
