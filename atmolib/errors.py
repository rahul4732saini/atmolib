--- conflicted
+++ resolved
@@ -2,12 +2,7 @@
 Errors Module
 -------------
 
-<<<<<<< HEAD
-This module defines error classes used throughout the
-atmolib package to handle various exceptional scenarios.
-=======
 The module defines error classes to handle various exceptional scenarios throughout the atmolib package.
->>>>>>> c6662045
 """
 
 
