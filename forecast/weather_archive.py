r"""
This module defines the Archive class facilitating the retrieval of historical weather data from
the Open-Meteo Weather History API based on latitudinal and longitudinal coordinates of the location.

The Archive class allows users to extract various types of historical weather data information
ranging from the year 1940 till the present.
"""

from datetime import date, datetime

import requests
import pandas as pd

from common import constants
from objects import BaseWeather


class Archive(BaseWeather):
    r"""
    Archive class to extract historical weather data based on latitude and longitude coordinates of
    the location within the specified date range. It interacts with the Open-Meteo Weather History
    API to fetch the weather data ranging from 1940 till the present.

    Date parameters must be date or datetime objects or strings
    formatted in the ISO-8601 date format (YYYY-MM-DD).

    Params:
    - lat (int | float): Latitudinal coordinates of the location.
    - long (int | float): Longitudinal coordinates of the location.
    - start_date (str | date | datetime): Initial date for the weather data.
    - end_date(str | date | datetime): Final date for the weather data.
    """

    __slots__ = "_lat", "_long", "_start_date", "_end_date", "_params"

    _session = requests.Session()
    _api = constants.WEATHER_HISTORY_API

    def __init__(
        self,
        lat: int | float,
        long: int | float,
        start_date: str | date | datetime,
        end_date: str | date | datetime,
    ) -> None:
        super().__init__(lat, long)

        self.start_date = start_date
        self.end_date = end_date

        self._params |= {"start_date": start_date, "end_date": end_date}

    @property
    def start_date(self) -> str:
        return self._start_date.strftime(r"%Y-%m-%d")

    @start_date.setter
    def start_date(self, __value: str | date | datetime) -> None:
        self._start_date = self._resolve_date(__value, "start_date")

    @property
    def end_date(self) -> str:
        return self._end_date.strftime(r"%Y-%m-%d")

    @end_date.setter
    def end_date(self, __value: str | date | datetime) -> None:
        end_date: date = self._resolve_date(__value, "end_date")

        assert end_date > self._start_date, ValueError(
            f"`end_date` must be greater or equal to `start_date`."
        )

        self._end_date = end_date

    def __repr__(self) -> str:
        return (
            f"Archive(lat={self._lat}, long={self._long},"
            f"start_date={self._start_date}, end_date={self._end_date})"
        )

    @staticmethod
    def _resolve_date(target: str | date | datetime, var: str) -> date:
        r"""
        [PRIVATE] Verifies the supplied date argument, resolves it into a
        string formatted date object with ISO-8601 format (YYYY-MM-DD).

        The `var` parameter has to be the name of the actual date parameter
        (`start_date` or `end_date`) for reference in custom error messages.
        """

        if not isinstance(target, date | datetime):
            try:
                target = datetime.strptime(target, r"%Y-%m-%d").date()

            except (ValueError, TypeError):
                raise ValueError(f"Invalid value for `{var}` parameter.")

        if isinstance(target, datetime):
            target = target.date()

        assert target <= date.today(), ValueError(
            f"`{var}` must not be some date in the future."
        )

        return target

    def get_hourly_temperature(
        self, unit: constants.TEMPERATURE_UNITS = "celsius"
    ) -> pd.DataFrame:
        r"""
        Returns a pandas DataFrame of temperature data 2 meters(m) above the ground
        level at the specified coordinates within the supplied date range.

        Params:
        - unit: Temperature unit, must be 'celsius' or 'fahrenheit'.
        """

        if unit not in ("celsius", "fahrenheit"):
            raise ValueError(
                f"Expected `unit` to be 'celsius' or 'fahrenheit', got {unit!r}."
            )

        return self.get_periodical_data(
            {"hourly": "temperature_2m", "temperature_unit": unit}
        )

    def get_hourly_relative_humidity(self) -> pd.DataFrame:
        r"""
        Returns a pandas DataFrame of hourly relative humidity percentage(%)
        data at the specified coordinates within the date range.
        """
        return self.get_periodical_data({"hourly": "relative_humidity_2m"})

    def get_periodic_weather_code(self, frequency: constants.FREQUENCY) -> pd.DataFrame:
        r"""
        Returns a pandas DataFrame of hourly weather code data with its corresponding
        description at the specified coordinates within the supplied date range.

        Params:
        - frequency: Frequency of the data distribution, must be 'daily' or 'hourly'.

        Columns:
        - time: time of the forecast data in ISO 8601 format (YYYY-MM-DDTHH-MM).
        - data: weather code at the corresponding hour.
        - description: description of the corresponding weather code.
        """

        if frequency not in ("hourly", "daily"):
            raise ValueError(
                f"Expected `frequency` to be 'hourly' or 'daily', got {frequency!r}."
            )

        data: pd.DataFrame = self.get_periodical_data({frequency: "weather_code"})

        # Creating a new column 'description' mapped to the
        # description of the corresponding weather code.
        data["description"] = data["data"].map(
            lambda x: constants.WEATHER_CODES[str(x)]
        )

        return data

    def get_hourly_total_cloud_cover(self) -> pd.DataFrame:
        r"""
        Returns a pandas DataFrame of hourly total cloud cover percentage(%) data
        at the specified coordinates within the supplied date range.
        """
        return self.get_periodical_data({"hourly": "cloud_cover"})

    def get_hourly_cloud_cover(
        self, level: constants.CLOUD_COVER_LEVEL = "low"
    ) -> pd.DataFrame:
        r"""
        Returns a pandas DataFrame of hourly cloud cover percentage(%) data
        at the specified level and coordinates within the supplied date range.

        Params:
        - level (str): Altitude level of the desired cloud coverage, must be
        one of the following:
            - 'low' (clouds and fog up to an altitude of 3 km.)
            - 'mid' (clouds at an altitude between 3 km and 8 km.)
            - 'high' (clouds at an altitude higher than 8 km.)
        """

        if level not in ("low", "mid", "high"):
            raise ValueError(
                f"Expected `level` to be 'low', 'mid' or 'high'. Got {level!r}."
            )

        return self.get_periodical_data({"hourly": f"cloud_cover_{level}"})

    def get_hourly_apparent_temperature(
        self, unit: constants.TEMPERATURE_UNITS = "celsius"
    ) -> pd.DataFrame:
        r"""
        Returns a pandas DataFrame of apparent temperature data at
        the specified coordinates within the supplied date range.

        Params:
        - unit: Temperature unit, must be 'celsius' or 'fahrenheit'.
        """

        if unit not in ("celsius", "fahrenheit"):
            raise ValueError(
                f"Expected `unit` to be 'celsius' or 'fahrenheit', got {unit!r}."
            )

        return self.get_periodical_data(
            {"hourly": "apparent_temperature", "temperature_unit": unit}
        )

    def get_hourly_dew_point(
        self, unit: constants.TEMPERATURE_UNITS = "celsius"
    ) -> pd.DataFrame:
        r"""
        Returns a pandas DataFrame of hourly dew point data 2 meters(m) above the
        ground level at the specified coordinates within the date range.

        Params:
        - unit: Temperature unit, must be 'celsius' or 'fahrenheit'.
        """

        if unit not in ("celsius", "fahrenheit"):
            raise ValueError(
                f"Expected `unit` to be 'celsius' or 'fahrenheit', got {unit!r}."
            )

        return self.get_periodical_data(
            {"hourly": "dew_point_2m", "temperature_unit": unit}
        )

    def get_hourly_precipitation(
        self, unit: constants.PRECIPITATION_UNITS = "mm"
    ) -> pd.DataFrame:
        r"""
        Returns a pandas DataFrame of hourly precipitation (sum of rain, showers, and snowfall)
        data at the specified coordinates within the supplied date range.

        Params:
        - unit: Precipitation unit, must be 'mm' or 'inch'.
        """

        if unit not in ("mm", "inch"):
            raise ValueError(f"Expected `unit` to be 'mm' or 'inch', got {unit!r}.")

        return self.get_periodical_data(
            {"hourly": "precipitation", "precipitation_unit": unit}
        )

    def get_hourly_wind_speed(
        self,
        altitude: constants.ARCHIVE_WIND_ALTITUDES = 10,
        unit: constants.WIND_SPEED_UNITS = "kmh",
    ) -> pd.DataFrame:
        r"""
        Returns a pandas DataFrame of hourly wind speed data at the specified
        altitude and coordinates within the supplied date range.

        Params:
        - altitude (int): Altitude from the ground level in meters(m), must be 10 or 100.
        - unit (str): Wind speed unit, must be one of the following:
            - 'kmh' (kilometers per hour)
            - 'mph' (miles per hour)
            - 'ms' (meter per second)
            - 'kn' (knots)
        """

        if altitude not in (10, 100):
            raise ValueError(f"Expected `altitude` to be 10 or 100, got {altitude}.")

        if unit not in ("kmh", "mph", "ms", "kn"):
            raise ValueError(
                f"Expected `unit` to be 'kmh', 'mph', 'ms' or 'kn', got {unit!r}."
            )

        return self.get_periodical_data(
            {"hourly": f"wind_speed_{altitude}m", "wind_speed_unit": unit}
        )

    def get_hourly_wind_direction(
        self,
        altitude: constants.ARCHIVE_WIND_ALTITUDES = 10,
    ) -> pd.DataFrame:
        r"""
        Returns a pandas DataFrame of hourly wind direction data at the
        specified altitude and coordinates within the supplied date range.

        Params:
        - altitude (int): Altitude from the ground level in meters(m), must be 10 or 100.
        """

        if altitude not in (10, 100):
            raise ValueError(f"Expected `altitude` to be 10 or 100, got {altitude}.")

        return self.get_periodical_data({"hourly": f"wind_direction_{altitude}"})

    def get_hourly_wind_gusts(
        self,
        altitude: constants.ARCHIVE_WIND_ALTITUDES = 10,
        unit: constants.WIND_SPEED_UNITS = "kmh",
    ) -> pd.DataFrame:
        r"""
        Returns a pandas DataFrame of hourly wind gusts data at the specified
        altitude and coordinates within the supplied date range.

        Params:
        - altitude (int): Altitude from the ground level in meters(m), must be 10 or 100.
        - unit (str): Wind speed unit, must be one of the following:
            - 'kmh' (kilometers per hour)
            - 'mph' (miles per hour)
            - 'ms' (meter per second)
            - 'kn' (knots)
        """

        if altitude not in (10, 100):
            raise ValueError(f"Expected `altitude` to be 10 or 100, got {altitude}.")

        if unit not in ("kmh", "mph", "ms", "kn"):
            raise ValueError(
                f"Expected `unit` to be 'kmh', 'mph', 'ms' or 'kn', got {unit!r}."
            )

        return self.get_periodical_data(
            {"hourly": f"wind_gusts_{altitude}m", "wind_speed_unit": unit}
        )

    def get_hourly_soil_temperature(
        self, depth: int, unit: constants.TEMPERATURE_UNITS = "celsius"
    ) -> pd.DataFrame:
        r"""
        Returns a pandas DataFrame of hourly soil temperature data at the specified
        depth and coordinates in the specified unit within the supplied date range.

        Params:
        - depth (int): Desired depth of the temperature data within the ground level in
        centimeters(m). Temperature is extracted as a part of a range of depth. Available
        depth ranges are 0-7cm, 7-28cm, 28-100cm, 100-255cm. The supplied depth must fall
        in the range of 0 and 255.
        - unit: Temperature unit, must be 'celsius' or 'fahrenheit'.
        """

        if unit not in ("celsius", "fahrenheit"):
            raise ValueError(
                f"Expected `unit` to be 'celsius' or 'fahrenheit', got {unit!r}."
            )

        for key, value in constants.ARCHIVE_SOIL_DEPTH.items():
            if depth in key:

                # The range is represented in a string format as being
                # a supported type for requesting the API.
                depth_range: str = value
                break

        else:
            raise ValueError(
                f"Expected `depth` to be in the range of 0 and 255, got {depth}."
            )

        return self.get_periodical_data(
            {"hourly": f"soil_temperature_{depth_range}cm", "temperature_unit": unit},
        )

    def get_daily_temperature(
        self,
        type_: constants.DAILY_WEATHER_REQUEST_TYPES,
        unit: constants.TEMPERATURE_UNITS = "celsius",
    ) -> pd.DataFrame:
        r"""
        Returns a pandas DataFrame of daily maximum or minimum temperature data 2 meters(m)
        above the ground level at the specified coordinates within the supplied date range.

        Params:
        - type: Specifies the type of daily temperature to be retrieved,
        must be 'min', 'max' or 'mean'.
            - 'min': Daily minimum temperature.
            - 'max': Daily maximum temperature.
            - 'mean': Daily mean temperature.
        - unit: Temperature unit, must be 'celsius' or 'fahrenheit'.
        """

        if type_ not in ("max", "min", "mean"):
<<<<<<< HEAD
            raise ValueError(f"Expected `type` to be 'min' or 'max', got {type_!r}.")
=======
            raise ValueError(f"Expected `type` to be 'min' or 'max', got {type!r}.")
>>>>>>> 84db2cce

        if unit not in ("celsius", "fahrenheit"):
            raise ValueError(
                f"Expected `unit` to be 'celsius' or 'fahrenheit', got {unit!r}."
            )

        return self.get_periodical_data(
            {"daily": f"temperature_2m_{type_}", "temperature_unit": unit}
        )

    def get_daily_apparent_temperature(
        self,
        type_: constants.DAILY_WEATHER_REQUEST_TYPES,
        unit: constants.TEMPERATURE_UNITS = "celsius",
    ) -> pd.DataFrame:
        r"""
        Returns a pandas DataFrame of daily max apparent temperature data 2 meters(m) above
        the ground level at the specified coordinates within the supplied date range.

        Params:
        - type: Specifies the type of daily apparent temperature to be retrieved,
        must be 'min', 'max' or 'mean'.
            - 'min': Daily minimum apparent temperature.
            - 'max': Daily maximum apparent temperature.
            - 'mean': Daily mean apparent temperature.
        - unit: Temperature unit, must be 'celsius' or 'fahrenheit'.
        """

        if type_ not in ("max", "min", "mean"):
<<<<<<< HEAD
            raise ValueError(f"Expected `type` to be 'min' or 'max', got {type_!r}.")
=======
            raise ValueError(f"Expected `type` to be 'min' or 'max', got {type!r}.")
>>>>>>> 84db2cce

        if unit not in ("celsius", "fahrenheit"):
            raise ValueError(
                f"Expected `unit` to be 'celsius' or 'fahrenheit', got {unit!r}."
            )

        return self.get_periodical_data(
            {"daily": f"apparent_temperature_{type_}", "temperature_unit": unit}
        )

    def get_daily_dominant_wind_direction(self) -> pd.DataFrame:
        r"""
        Returns a pandas DataFrame of daily dominant wind direction in degrees data 10 meters(m)
        above the ground level at the specified coordinates within the supplied date range.
        """
        return self.get_periodical_data({"daily": "wind_direction_10m_dominant"})

    def get_daily_total_precipitation(
        self, unit: constants.PRECIPITATION_UNITS
    ) -> pd.DataFrame:
        r"""
        Returns a pandas DataFrame of hourly precipitation (sum of rain, showers, and snowfall)
        data at the specified coordinates within the supplied date range.

        Params:
        - unit: Precipitation unit, must be 'mm' or 'inch'.
        """

        if unit not in ("mm", "inch"):
            raise ValueError(f"Expected `unit` to be 'mm' or 'inch', got {unit!r}.")

        return self.get_periodical_data(
            {"daily": "precipitation_sum", "precipitation_unit": unit}
        )<|MERGE_RESOLUTION|>--- conflicted
+++ resolved
@@ -364,6 +364,7 @@
     def get_daily_temperature(
         self,
         type_: constants.DAILY_WEATHER_REQUEST_TYPES,
+        type_: constants.DAILY_WEATHER_REQUEST_TYPES,
         unit: constants.TEMPERATURE_UNITS = "celsius",
     ) -> pd.DataFrame:
         r"""
@@ -380,11 +381,7 @@
         """
 
         if type_ not in ("max", "min", "mean"):
-<<<<<<< HEAD
             raise ValueError(f"Expected `type` to be 'min' or 'max', got {type_!r}.")
-=======
-            raise ValueError(f"Expected `type` to be 'min' or 'max', got {type!r}.")
->>>>>>> 84db2cce
 
         if unit not in ("celsius", "fahrenheit"):
             raise ValueError(
@@ -397,6 +394,7 @@
 
     def get_daily_apparent_temperature(
         self,
+        type_: constants.DAILY_WEATHER_REQUEST_TYPES,
         type_: constants.DAILY_WEATHER_REQUEST_TYPES,
         unit: constants.TEMPERATURE_UNITS = "celsius",
     ) -> pd.DataFrame:
@@ -414,11 +412,7 @@
         """
 
         if type_ not in ("max", "min", "mean"):
-<<<<<<< HEAD
             raise ValueError(f"Expected `type` to be 'min' or 'max', got {type_!r}.")
-=======
-            raise ValueError(f"Expected `type` to be 'min' or 'max', got {type!r}.")
->>>>>>> 84db2cce
 
         if unit not in ("celsius", "fahrenheit"):
             raise ValueError(
