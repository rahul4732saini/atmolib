r"""
This module defines the Archive class facilitating the retrieval of historical weather data from
the Open-Meteo Weather History API based on latitudinal and longitudinal coordinates of the location.

The Archive class allows users to extract vaious types of historical weather data information
ranging from 1940 till the present.
"""

from datetime import date, datetime

import requests
import pandas as pd

from common import constants
from objects import BaseWeather


class Archive(BaseWeather):
    r"""
    Archive class to extract historical weather data based on latitude and longitude coordinates of
    the location within the specified date range. It interacts with the Open-Meteo Weather History
    API to fetch the weather data ranging from 1940 till the present.

    Date parameters must be date or datetime objects or strings formatted
    in the ISO-8601 date format (YYYY-MM-DD).

    Params:
    - lat (int | float): Latitudinal coordinates of the location.
    - long (int | float): Longitudinal coordinates of the location.
    - start_date (str | date | datetime): Initial date for the weather data.
    - end_date(str | date | datetime): Final date for the weather data.
    """

    _session = requests.Session()
    _api = constants.WEATHER_HISTORY_API

    def __init__(
        self,
        lat: int | float,
        long: int | float,
        start_date: str | date | datetime,
        end_date: str | date | datetime,
    ) -> None:
        super().__init__(lat, long)

        self.start_date = start_date
        self.end_date = end_date

        self._params |= {"start_date": start_date, "end_date": end_date}

    @staticmethod
    def _resolve_date(target: str | date | datetime, var: str) -> date:
        r"""
        [PRIVATE] Verifies the supplied date argument, resolves it into the
        string formatted date with the ISO-8601 format (YYYY-MM-DD).

        The `var` parameter has to be the name of the actual date parameter
        (`start_date` or `end_date`) for reference in custom error messages.
        """

        if isinstance(target, date | datetime):
            target = date.strftime(r"%Y-%m-%d")

        try:
            datetime.strptime(target, r"%Y-%m-%d")

        except (ValueError, TypeError):
            raise ValueError(f"Invalid value for `{var}` parameter.")

        return target

    @property
    def start_date(self) -> str:
        return self._start_date

    @start_date.setter
    def start_date(self, __value: str | date | datetime) -> None:
        self._start_date = self._resolve_date(__value, "start_date")

    @property
    def end_date(self) -> str:
        return self._end_date

    @end_date.setter
    def end_date(self, __value: str | date | datetime) -> None:
        self._end_date = self._resolve_date(__value, "end_date")

    def get_hourly_temperature(
        self, unit: constants.TEMPERATURE_UNITS = "celsius"
    ) -> pd.DataFrame:
        r"""
<<<<<<< HEAD
        Returns a pandas Dataframe of hourly temperature 2 meters(m) above the ground
        level at the specified coordinates within the supplied date range.
=======
        Returns a pandas DataFrame of temperature data 2 meters(m) above the ground
        level at the specified coordinates within the supplied date range.

        Params:
        - unit: Temperature unit. Must be 'celsius' or 'fahrenheit'.
>>>>>>> e2ec5b47
        """

        if unit not in ("celsius", "fahrenheit"):
            raise ValueError(
                f"Expected `unit` to be one of 'celsius' or 'fahrenheit'. Got {unit!r}."
            )

        params: dict[str, str] = {
            "hourly": "temperature_2m",
            "temperature_unit": unit,
        }

        return self.get_periodical_weather_data("hourly", self._params | params)

    def get_hourly_relative_humidity(self) -> pd.DataFrame:
        r"""
        Returns a pandas DataFrame of hourly relative humidity percentage(%)
<<<<<<< HEAD
        at the specified coordinates within the date range.
=======
        data at the specified coordinates within the date range.
>>>>>>> e2ec5b47
        """
        return self.get_periodical_weather_data(
            "hourly", self._params | {"hourly": "relative_humidity_2m"}
        )

    def get_hourly_weather_code(self) -> pd.DataFrame:
        r"""
        Returns a pandas DataFrame of hourly weather code data with its corresponding
        description at the specified coordinates within the date range.

        Columns:
        - time: time of the forecast data in ISO 8601 format (YYYY-MM-DDTHH-MM).
        - data: weather code at the corresponding hour.
        - description: description of the corresponding weather code.
        """

        data: pd.DataFrame = self.get_periodical_weather_data(
            "hourly", {"hourly": "weather_code"}
        )

        # Creating a new column 'description' mapped to the the
        # description of the corresponding weather code.
        data["description"] = data["data"].map(
            lambda x: constants.WEATHER_CODES[str(x)]
        )

        return data

    def get_hourly_total_cloud_cover(self) -> pd.DataFrame:
        r"""
        Returns a pandas DataFrame of hourly total cloud cover percentage(%) data
        at the specified coordinates within the supplied date range.
        """
        return self.get_periodical_weather_data("hourly", {"hourly": "cloud_cover"})<|MERGE_RESOLUTION|>--- conflicted
+++ resolved
@@ -89,16 +89,11 @@
         self, unit: constants.TEMPERATURE_UNITS = "celsius"
     ) -> pd.DataFrame:
         r"""
-<<<<<<< HEAD
-        Returns a pandas Dataframe of hourly temperature 2 meters(m) above the ground
-        level at the specified coordinates within the supplied date range.
-=======
         Returns a pandas DataFrame of temperature data 2 meters(m) above the ground
         level at the specified coordinates within the supplied date range.
 
         Params:
         - unit: Temperature unit. Must be 'celsius' or 'fahrenheit'.
->>>>>>> e2ec5b47
         """
 
         if unit not in ("celsius", "fahrenheit"):
@@ -116,11 +111,7 @@
     def get_hourly_relative_humidity(self) -> pd.DataFrame:
         r"""
         Returns a pandas DataFrame of hourly relative humidity percentage(%)
-<<<<<<< HEAD
-        at the specified coordinates within the date range.
-=======
         data at the specified coordinates within the date range.
->>>>>>> e2ec5b47
         """
         return self.get_periodical_weather_data(
             "hourly", self._params | {"hourly": "relative_humidity_2m"}
