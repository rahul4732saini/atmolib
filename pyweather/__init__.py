--- conflicted
+++ resolved
@@ -30,11 +30,8 @@
     "objects",
 )
 
-<<<<<<< HEAD
 from .version import version
-=======
 from . import errors, objects
->>>>>>> 228204f9
 from .common import tools, constants
 from .common.tools import get_city_details, get_elevation
 from .meteorology import Weather, WeatherArchive, AirQuality, MarineWeather
