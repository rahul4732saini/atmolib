--- conflicted
+++ resolved
@@ -400,11 +400,7 @@
         r"""
         Returns the current visibility in meters(m) at the specified coordinates.
         """
-<<<<<<< HEAD
-        return self._get_current_data({"current": "visibility"}, dtype=np.int32)
-=======
         return self._get_current_data({"current": "visibility"})
->>>>>>> 93cbc9ea
 
     def is_day_or_night(self) -> int:
         r"""
