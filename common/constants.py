--- conflicted
+++ resolved
@@ -121,11 +121,7 @@
 
 # List of marine weather data types extracted in the marine weather
 # summary data extraction. The same are also used as the index
-<<<<<<< HEAD
-# lables for the marine weather summary pandas Series object.
-=======
 # labels for the marine weather summary pandas Series object.
->>>>>>> 0d293c94
 MARINE_WEATHER_SUMMARY_DATA_TYPES = [
     "wave_height",
     "wave_direction",
