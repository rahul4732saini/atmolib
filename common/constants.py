--- conflicted
+++ resolved
@@ -43,11 +43,7 @@
 WIND_ALTITUDE = Literal[10, 80, 120, 180]
 ARCHIVE_WIND_ALTITUDES = Literal[10, 100]
 
-<<<<<<< HEAD
-# Available depth options in centimeters(cm) for
-=======
 # Available depth-range options in centimeters(cm) for
->>>>>>> 9663749f
 # historical soil temperature/moisture data extraction.
 ARCHIVE_SOIL_DEPTH = {
     range(7): "0_to_7",
@@ -59,11 +55,7 @@
 # Available depth options in centimeters(cm) for soil temperature data extraction.
 SOIL_TEMP_DEPTH = Literal[0, 6, 18, 54]
 
-<<<<<<< HEAD
-# Available depth options in centimeters(cm) for soil moisture data extraction.
-=======
 # Available depth-range options in centimeters(cm) for soil moisture data extraction.
->>>>>>> 9663749f
 SOIL_MOISTURE_DEPTH = {
     range(1): "0_to_1",
     range(1, 3): "1_to_3",
@@ -71,12 +63,6 @@
     range(9, 27): "9_to_27",
     range(27, 81): "27_to_81",
 }
-<<<<<<< HEAD
-
-# Available altitude options in meters(m) for historical wind data.
-ARCHIVE_WIND_ALTITUDES = Literal[10, 100]
-=======
->>>>>>> 9663749f
 
 # Air Quality Index sources.
 AQI_SOURCES = Literal["european", "us"]
